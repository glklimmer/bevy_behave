--- conflicted
+++ resolved
@@ -36,26 +36,8 @@
     app.add_observer(onremove_move_towards_player);
     app.add_observer(on_despawn_enemies);
     app.add_observer(on_spawn_enemies);
-<<<<<<< HEAD
-    // Enable logging of spawned behaviours
-    // app.add_observer(on_new_behaviour);
-}
-
-// all dynamic spawn components are inserted at the same time as the BehaveCtx,
-// so if you used the _named fn, or included a Name in the bundle, you can log them like this
-// whenever a new entity for a task node is spawned:
-#[allow(unused)]
-fn on_new_behaviour(
-    trigger: Trigger<OnAdd, BehaveCtx>,
-    q: Query<(Entity, Option<&Name>, &BehaveCtx)>,
-) {
-    if let Ok((entity, name, ctx)) = q.get(trigger.target()) {
-        info!("New behaviour spawned {entity} {ctx} = {name:?}");
-    }
-=======
     // example of some extra debug logging (uncomment in the example_debug_plugin function)
     app.add_plugins(example_debug_plugin);
->>>>>>> a4b55632
 }
 
 #[derive(Component)]

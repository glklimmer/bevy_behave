--- conflicted
+++ resolved
@@ -583,13 +583,8 @@
             name: _,
         } => {
             let mut e = commands.spawn(());
-<<<<<<< HEAD
             e.insert(ChildOf(tick_ctx.bt_entity));
-            let ctx = BehaveCtx::new_for_entity(task_node, tick_ctx);
-=======
-            e.set_parent(tick_ctx.bt_entity);
             let ctx = BehaveCtx::new_for_entity(task_node, tick_ctx, e.id());
->>>>>>> a4b55632
             // NB: if the component in the dyn bundle has an OnAdd which reports success or failure
             //     immediately, the entity will be despawned instantly, so you can't do something
             //     like .set_parent on it after doing the insertion (we set_parent above).
